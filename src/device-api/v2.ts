import * as Bluebird from 'bluebird';
import { NextFunction, Request, Response, Router } from 'express';
import * as _ from 'lodash';

import { ApplicationManager } from '../application-manager';
import { Service } from '../compose/service';
import Volume from '../compose/volume';
import * as db from '../db';
import { spawnJournalctl } from '../lib/journald';
import {
	appNotFoundMessage,
	serviceNotFoundMessage,
	v2ServiceEndpointInputErrorMessage,
} from '../lib/messages';
import log from '../lib/supervisor-console';
import supervisorVersion = require('../lib/supervisor-version');
import { checkInt, checkTruthy } from '../lib/validation';
import { isVPNActive } from '../network';
import { doPurge, doRestart, safeStateClone, serviceAction } from './common';
<<<<<<< HEAD
import {
	requireScope,
	RequestWithScope,
	secretIsScopedToApp as isSecretScopedToApp,
	requireAppScope,
	getScopedApps,
} from '../supervisor-api';
=======
import * as apiSecrets from '../lib/api-secrets';
>>>>>>> 7f2cf44a

export function createV2Api(router: Router, applications: ApplicationManager) {
	const { _lockingIfNecessary, deviceState } = applications;

	const handleServiceAction = (
		req: Request,
		res: Response,
		next: NextFunction,
		action: any,
	): Resolvable<void> => {
		const { imageId, serviceName, force } = req.body;
		const appId = checkInt(req.params.appId);
		if (!appId) {
			res.status(400).json({
				status: 'failed',
				message: 'Missing app id',
			});
			return;
		}

		return _lockingIfNecessary(appId, { force }, () => {
			return applications
				.getCurrentApp(appId)
				.then((app) => {
					if (app == null) {
						res.status(404).send(appNotFoundMessage);
						return;
					}

					// Work if we have a service name or an image id
					if (imageId == null) {
						if (serviceName == null) {
							throw new Error(v2ServiceEndpointInputErrorMessage);
						}
					}

					let service: Service | undefined;
					if (imageId != null) {
						service = _.find(app.services, (svc) => svc.imageId === imageId);
					} else {
						service = _.find(
							app.services,
							(svc) => svc.serviceName === serviceName,
						);
					}
					if (service == null) {
						res.status(404).send(serviceNotFoundMessage);
						return;
					}
					applications.setTargetVolatileForService(service.imageId!, {
						running: action !== 'stop',
					});
					return applications
						.executeStepAction(
							serviceAction(action, service.serviceId!, service, service, {
								wait: true,
							}),
							{ skipLock: true },
						)
						.then(() => {
							res.status(200).send('OK');
						});
				})
				.catch(next);
		});
	};

	const createServiceActionHandler = (action: string) =>
		_.partial(handleServiceAction, _, _, _, action);

	router.post(
		'/v2/applications/:appId/purge',
<<<<<<< HEAD
		requireScope(['app', 'all-apps']),
		requireAppScope('req.params.appId'),
		(req: RequestWithScope, res: Response, next: NextFunction) => {
=======
		apiSecrets.requireScope(['app', 'all-apps']),
		(req: Request, res: Response, next: NextFunction) => {
>>>>>>> 7f2cf44a
			const { force } = req.body;
			const appId = checkInt(req.params.appId);
			if (!appId) {
				return res.status(400).json({
					status: 'failed',
					message: 'Missing app id',
				});
			}

			return doPurge(applications, appId, force)
				.then(() => {
					res.status(200).send('OK');
				})
				.catch(next);
		},
	);

	router.post(
		'/v2/applications/:appId/restart-service',
		requireScope(['app', 'all-apps']),
		requireAppScope('req.params.appId'),
		createServiceActionHandler('restart'),
	);

	router.post(
		'/v2/applications/:appId/stop-service',
		requireScope(['app', 'all-apps']),
		requireAppScope('req.params.appId'),
		createServiceActionHandler('stop'),
	);

	router.post(
		'/v2/applications/:appId/start-service',
		requireScope(['app', 'all-apps']),
		requireAppScope('req.params.appId'),
		createServiceActionHandler('start'),
	);

	router.post(
		'/v2/applications/:appId/restart',
		requireScope(['app', 'all-apps']),
		requireAppScope('req.params.appId'),
		(req: Request, res: Response, next: NextFunction) => {
			const { force } = req.body;
			const appId = checkInt(req.params.appId);
			if (!appId) {
				return res.status(400).json({
					status: 'failed',
					message: 'Missing app id',
				});
			}

			return doRestart(applications, appId, force)
				.then(() => {
					res.status(200).send('OK');
				})
				.catch(next);
		},
	);

	// TODO: Support dependent applications when this feature is complete
	router.get(
		'/v2/applications/state',
		requireScope(['app', 'all-apps']),
		async (req: RequestWithScope, res: Response, next: NextFunction) => {
			const scopedAppIds = getScopedApps(req.data.scopes);

			// It's kinda hacky to access the services and db via the application manager
			// maybe refactor this code
			Bluebird.join(
				applications.services.getStatus(scopedAppIds),
				applications.images.getStatus(),
				db.models('app').select(['appId', 'commit', 'name']),
				(
					services,
					images,
					apps: Array<{ appId: string; commit: string; name: string }>,
				) => {
					// Create an object which is keyed my application name
					const response: {
						[appName: string]: {
							appId: number;
							commit: string;
							services: {
								[serviceName: string]: {
									status?: string;
									releaseId: number;
									downloadProgress: number | null;
								};
							};
						};
					} = {};

					const appNameById: { [id: number]: string } = {};

					apps.forEach((app) => {
						const appId = parseInt(app.appId, 10);
						response[app.name] = {
							appId,
							commit: app.commit,
							services: {},
						};

						appNameById[appId] = app.name;
					});

					images.forEach((img) => {
						const appName = appNameById[img.appId];
						if (appName == null) {
							log.warn(
								`Image found for unknown application!\nImage: ${JSON.stringify(
									img,
								)}`,
							);
							return;
						}

						const svc = _.find(services, (service: Service) => {
							return service.imageId === img.imageId;
						});

						let status: string | undefined;
						if (svc == null) {
							status = img.status;
						} else {
							status = svc.status || img.status;
						}
						response[appName].services[img.serviceName] = {
							status,
							releaseId: img.releaseId,
							downloadProgress: img.downloadProgress || null,
						};
					});

					res.status(200).json(response);
				},
			).catch(next);
		},
	);

	router.get(
		'/v2/applications/:appId/state',
		async (req: Request, res: Response) => {
			// Check application ID provided is valid
			const appId = checkInt(req.params.appId);
			if (!appId) {
				return res.status(400).json({
					status: 'failed',
					message: `Invalid application ID: ${req.params.appId}`,
				});
			}
			// Query device for all applications
			let apps: any;
			try {
				apps = await applications.getStatus();
			} catch (e) {
				log.error(e.message);
				return res.status(500).json({
					status: 'failed',
					message: `Unable to retrieve state for application ID: ${appId}`,
				});
			}
			// Check if the application exists
			if (!(appId in apps.local)) {
				return res.status(409).json({
					status: 'failed',
					message: `Application ID does not exist: ${appId}`,
				});
			}
			// Filter applications we do not want
			for (const app in apps.local) {
				if (app !== appId.toString()) {
					delete apps.local[app];
				}
			}
			// Return filtered applications
			return res.status(200).json(apps);
		},
	);

	router.get('/v2/local/target-state', async (_req, res) => {
		const targetState = await deviceState.getTarget();
		const target = safeStateClone(targetState);

		res.status(200).json({
			status: 'success',
			state: target,
		});
	});

	router.post('/v2/local/target-state', async (req, res) => {
		// let's first ensure that we're in local mode, otherwise
		// this function should not do anything
		const localMode = await deviceState.config.get('localMode');
		if (!localMode) {
			return res.status(400).json({
				status: 'failed',
				message: 'Target state can only set when device is in local mode',
			});
		}

		// Now attempt to set the state
		const force = req.body.force;
		const targetState = req.body;
		try {
			await deviceState.setTarget(targetState, true);
			await deviceState.triggerApplyTarget({ force });
			res.status(200).json({
				status: 'success',
				message: 'OK',
			});
		} catch (e) {
			res.status(400).json({
				status: 'failed',
				message: e.message,
			});
		}
	});

	router.get('/v2/local/device-info', async (_req, res) => {
		try {
			const { deviceType, deviceArch } = await applications.config.getMany([
				'deviceType',
				'deviceArch',
			]);

			return res.status(200).json({
				status: 'success',
				info: {
					arch: deviceArch,
					deviceType,
				},
			});
		} catch (e) {
			res.status(500).json({
				status: 'failed',
				message: e.message,
			});
		}
	});

	router.get('/v2/local/logs', async (_req, res) => {
		const serviceNameCache: { [sId: number]: string } = {};
		const backend = applications.logger.getLocalBackend();
		// Cache the service names to IDs per call to the endpoint
		backend.assignServiceNameResolver(async (id: number) => {
			if (id in serviceNameCache) {
				return serviceNameCache[id];
			} else {
				const name = await applications.serviceNameFromId(id);
				serviceNameCache[id] = name;
				return name;
			}
		});

		// Get the stream, and stream it into res
		const listenStream = backend.attachListener();

		// The http connection doesn't correctly intialise until some data is sent,
		// which means any callers waiting on the data being returned will hang
		// until the first logs comes through. To avoid this we send an initial
		// message
		res.write(
			`${JSON.stringify({ message: 'Streaming logs', isSystem: true })}\n`,
		);
		listenStream.pipe(res);
	});

	router.get('/v2/version', (_req, res) => {
		res.status(200).json({
			status: 'success',
			version: supervisorVersion,
		});
	});

	router.get('/v2/containerId', async (req, res) => {
		const services = await applications.services.getAll();

		if (req.query.serviceName != null || req.query.service != null) {
			const serviceName = req.query.serviceName || req.query.service;
			const service = _.find(
				services,
				(svc) => svc.serviceName === serviceName,
			);
			if (service != null) {
				res.status(200).json({
					status: 'success',
					containerId: service.containerId,
				});
			} else {
				res.status(503).json({
					status: 'failed',
					message: 'Could not find service with that name',
				});
			}
		} else {
			res.status(200).json({
				status: 'success',
				services: _(services)
					.keyBy('serviceName')
					.mapValues('containerId')
					.value(),
			});
		}
	});

	router.get('/v2/state/status', async (_req, res) => {
		const currentRelease = await applications.config.get('currentCommit');

		const pending = applications.deviceState.applyInProgress;
		const containerStates = (await applications.services.getAll()).map((svc) =>
			_.pick(
				svc,
				'status',
				'serviceName',
				'appId',
				'imageId',
				'serviceId',
				'containerId',
				'createdAt',
			),
		);

		let downloadProgressTotal = 0;
		let downloads = 0;
		const imagesStates = (await applications.images.getStatus()).map((img) => {
			if (img.downloadProgress != null) {
				downloadProgressTotal += img.downloadProgress;
				downloads += 1;
			}
			return _.pick(
				img,
				'name',
				'appId',
				'serviceName',
				'imageId',
				'dockerImageId',
				'status',
				'downloadProgress',
			);
		});

		let overallDownloadProgress: number | null = null;
		if (downloads > 0) {
			overallDownloadProgress = downloadProgressTotal / downloads;
		}

		return res.status(200).send({
			status: 'success',
			appState: pending ? 'applying' : 'applied',
			overallDownloadProgress,
			containers: containerStates,
			images: imagesStates,
			release: currentRelease,
		});
	});

	router.get('/v2/device/name', async (_req, res) => {
		const deviceName = await applications.config.get('name');
		res.json({
			status: 'success',
			deviceName,
		});
	});

	router.get('/v2/device/tags', async (_req, res) => {
		try {
			const tags = await applications.apiBinder.fetchDeviceTags();
			return res.json({
				status: 'success',
				tags,
			});
		} catch (e) {
			res.status(500).json({
				status: 'failed',
				message: e.message,
			});
		}
	});

	router.get('/v2/device/vpn', async (_req, res) => {
		const config = await deviceState.deviceConfig.getCurrent();
		// Build VPNInfo
		const info = {
			enabled: config.SUPERVISOR_VPN_CONTROL === 'true',
			connected: await isVPNActive(),
		};
		// Return payload
		return res.json({
			status: 'success',
			vpn: info,
		});
	});

	router.get('/v2/cleanup-volumes', async (_req, res) => {
		const targetState = await applications.getTargetApps();
		const referencedVolumes: string[] = [];
		_.each(targetState, (app) => {
			_.each(app.volumes, (vol) => {
				referencedVolumes.push(Volume.generateDockerName(vol.appId, vol.name));
			});
		});
		await applications.volumes.removeOrphanedVolumes(referencedVolumes);
		res.json({
			status: 'success',
		});
	});

	router.post('/v2/journal-logs', (req, res) => {
		const all = checkTruthy(req.body.all) || false;
		const follow = checkTruthy(req.body.follow) || false;
		const count = checkInt(req.body.count, { positive: true }) || undefined;
		const unit = req.body.unit;
		const format = req.body.format || 'short';
		const containerId = req.body.containerId;

		const journald = spawnJournalctl({
			all,
			follow,
			count,
			unit,
			format,
			containerId,
		});
		res.status(200);
		// We know stdout will be present
		journald.stdout!.pipe(res);
		res.on('close', () => {
			journald.kill('SIGKILL');
		});
		journald.on('exit', () => {
			journald.stdout!.unpipe();
			res.end();
		});
	});
}<|MERGE_RESOLUTION|>--- conflicted
+++ resolved
@@ -17,17 +17,7 @@
 import { checkInt, checkTruthy } from '../lib/validation';
 import { isVPNActive } from '../network';
 import { doPurge, doRestart, safeStateClone, serviceAction } from './common';
-<<<<<<< HEAD
-import {
-	requireScope,
-	RequestWithScope,
-	secretIsScopedToApp as isSecretScopedToApp,
-	requireAppScope,
-	getScopedApps,
-} from '../supervisor-api';
-=======
 import * as apiSecrets from '../lib/api-secrets';
->>>>>>> 7f2cf44a
 
 export function createV2Api(router: Router, applications: ApplicationManager) {
 	const { _lockingIfNecessary, deviceState } = applications;
@@ -100,14 +90,9 @@
 
 	router.post(
 		'/v2/applications/:appId/purge',
-<<<<<<< HEAD
 		requireScope(['app', 'all-apps']),
 		requireAppScope('req.params.appId'),
-		(req: RequestWithScope, res: Response, next: NextFunction) => {
-=======
-		apiSecrets.requireScope(['app', 'all-apps']),
 		(req: Request, res: Response, next: NextFunction) => {
->>>>>>> 7f2cf44a
 			const { force } = req.body;
 			const appId = checkInt(req.params.appId);
 			if (!appId) {
